import numpy as np

def compute_loss(y, tx, w):

    """Calculate the loss using MSE

    Args:
        y: numpy array of shape=(N, )
        tx: numpy array of shape=(N, M)
        w: numpy array of shape=(M,). The vector of model parameters.

    Returns:
        the value of the loss (a scalar), corresponding to the input parameters w.
    """
    e = y - tx@w
    n = y.shape[0]
    
    return (e.T@e/(2*n))[0][0]


def compute_gradient(y, tx, w):
    """Computes the gradient at w.

    Args:
        y: numpy array of shape=(N, )
        tx: numpy array of shape=(N,2)
        w: numpy array of shape=(2, ). The vector of model parameters.

    Returns:
        An numpy array of shape (2, ) (same shape as w), containing the gradient of the loss at w.
    """
    e = y - tx @ w
    n = y.shape[0]

    return -tx.T @ e / n


def mean_squared_error_gd(y, tx, initial_w, max_iters, gamma):
    """The Gradient Descent (GD) algorithm.

    Args:
        y: numpy array of shape=(N, )
        tx: numpy array of shape=(N,2)
        initial_w: numpy array of shape=(2, ). The initial guess (or the initialization) for the model parameters
        max_iters: a scalar denoting the total number of iterations of GD
        gamma: a scalar denoting the stepsize

    Returns:
        losses: a list of length max_iters containing the loss value (scalar) for each iteration of GD
        ws: a list of length max_iters containing the model parameters as numpy arrays of shape (2, ), for each iteration of GD
    """
    # Define parameters to store w and loss
    w = initial_w
    for n_iter in range(max_iters):
        gradient = compute_gradient(y, tx, w)
        w = w - gamma * gradient
    
    loss = compute_loss(y, tx, w)
    return w, loss


def compute_stoch_gradient(y, tx, w):
    """Compute a stochastic gradient at w from just few examples n and their corresponding y_n labels.

    Args:
        y: numpy array of shape=(N, )
        tx: numpy array of shape=(N,2)
        w: numpy array of shape=(2, ). The vector of model parameters.

    Returns:
        A numpy array of shape (2, ) (same shape as w), containing the stochastic gradient of the loss at w.
    """

    e = y - tx @ w
    n = y.shape[0]

    return -tx.T @ e / n


def batch_iter(y, tx, batch_size, num_batches=1, shuffle=True):
    """
    Generate a minibatch iterator for a dataset.
    Takes as input two iterables (here the output desired values 'y' and the input data 'tx')
    Outputs an iterator which gives mini-batches of `batch_size` matching elements from `y` and `tx`.
    Data can be randomly shuffled to avoid ordering in the original data messing with the randomness of the minibatches.
    Example of use :
    for minibatch_y, minibatch_tx in batch_iter(y, tx, 32):
        <DO-SOMETHING>
    """
    data_size = len(y)

    if shuffle:
        shuffle_indices = np.random.permutation(np.arange(data_size))
        shuffled_y = y[shuffle_indices]
        shuffled_tx = tx[shuffle_indices]
    else:
        shuffled_y = y
        shuffled_tx = tx
    for batch_num in range(num_batches):
        start_index = batch_num * batch_size
        end_index = min((batch_num + 1) * batch_size, data_size)
        if start_index != end_index:
            yield shuffled_y[start_index:end_index], shuffled_tx[start_index:end_index]


def mean_squared_error_sgd(y, tx, initial_w, max_iters, gamma):
    """The Stochastic Gradient Descent algorithm (SGD).

    Args:
        y: numpy array of shape=(N, )
        tx: numpy array of shape=(N,2)
        initial_w: numpy array of shape=(2, ). The initial guess (or the initialization) for the model parameters
        max_iters: a scalar denoting the total number of iterations of SGD
        gamma: a scalar denoting the stepsize

    Returns:
        losses: a list of length max_iters containing the loss value (scalar) for each iteration of SGD
        ws: a list of length max_iters containing the model parameters as numpy arrays of shape (2, ), for each iteration of SGD
    """

    # Define parameters to store w and loss
    w = initial_w
    for n_iter in range(max_iters):
        for minibatch_y, minibatch_tx in batch_iter(y, tx, batch_size=1):
            gradient = compute_stoch_gradient(minibatch_y, minibatch_tx, w)
            w = w - gamma * gradient
            loss = compute_loss(minibatch_y, minibatch_tx, w)
    return w, loss


def least_squares(y, tx):
    """Calculate the optimal vector w from the least squares regression, using the normal equations

    Args:
        y: numpy array of shape=(N, )
        tx: numpy array of shape=(N, M)

    Returns:
        w: the optimal model parameters resulting from the least squares regression
        loss: the MSE loss for the model parameters w.r. to y and tx
    """
    # Normal equations : w* = inverse(tx.T @ tx) @ tx.T @ y -> (tx.T @ tx) @ w* = tx.T @ y
    A = tx.T @ tx
    b = tx.T @ y
    w = np.linalg.solve(A, b)  # Aw = b

    loss = compute_loss(y, tx, w)

    return w, loss

def ridge_regression(y, tx, lambda_):
    """Compute ridge regression using normal equations
    
    Args:
        y: numpy array of shape (N,), N is the number of samples.
        tx: numpy array of shape (N,D), D is the number of features.
        lambda_: scalar.
    
    Returns:
        w: optimal weights, numpy array of shape(D,), D is the number of features.
        loss : the MSE loss for the model parameters w.r. to y and tx
    """
    # Normal equations : w*_ridge = inverse(tx.T @ tx + lambda*I) @ tx.T @ y -> (tx.T @ tx + lambda_prime*I) @ w* = tx.T @ y
    n = y.shape[0]
    d = tx.shape[1]
    lambda_prime = 2*n*lambda_
    
    A = tx.T@tx + lambda_prime*np.identity(d)
    b = tx.T@y
    w = np.linalg.solve(A, b)
    
    loss = compute_loss(y, tx, w)
    
<<<<<<< HEAD
    return (w, loss)

def sigmoid(x,w):
    return 1/(1 + np.exp(- np.sum(x * w)))


def cross_entropy(y,tx,w):
    sigm = lambda x: 1 + np.exp(np.dot(x,w))
    return  (-1/len(tx)) * (np.sum(y * np.dot(tx,w) - np.log(sigm(tx))))


def ridge_cross_entropy(y,tx,w,l):
    sigm = lambda x: 1 + np.exp(np.dot(x,w))
    return np.linalg.norm(w)**2 * l + ((1/len(tx)) * np.sum(y * np.dot(tx,w) + np.log(sigm(tx))))

def compute_gradient(y, tx, w):
    sigm = lambda x: sigmoid(x,w)
    return (1/len(tx)) * np.dot(tx.T, sigm(tx) - y)

def compute_ridge_gradient(y,tx,w,l):
    sigm = lambda x: sigmoid(x,w)
    return (1/len(tx)) * np.dot(tx.T, sigm(tx) - y) + l*2*np.sum(w)

def logistic_regression(y, tx, initial_w, max_iters, gamma):
    loss = []
    w = initial_w
    for n_iter in range(max_iters):
        loss.append(cross_entropy(y, tx, w))
        grad = compute_gradient(y, tx, w)
        w = w - gamma * grad
        
    return w,loss[-1]
        
def reg_logistic_regression(y, tx,lambda_, initial_w, max_iters, gamma):
    loss = []
    w = initial_w
    for n_iter in range(max_iters):
        loss.append(cross_entropy(y, tx, w))
        grad = compute_ridge_gradient(y, tx, w, l)
        w = w - (gamma * grad) / np.linalg.norm(grad)

    return w,loss[-1]

    
        
=======
    return w, loss
>>>>>>> 67855d18
<|MERGE_RESOLUTION|>--- conflicted
+++ resolved
@@ -170,9 +170,9 @@
     w = np.linalg.solve(A, b)
     
     loss = compute_loss(y, tx, w)
-    
-<<<<<<< HEAD
-    return (w, loss)
+
+   
+    return w, loss
 
 def sigmoid(x,w):
     return 1/(1 + np.exp(- np.sum(x * w)))
@@ -215,8 +215,4 @@
 
     return w,loss[-1]
 
-    
-        
-=======
-    return w, loss
->>>>>>> 67855d18
+
